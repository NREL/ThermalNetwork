--- conflicted
+++ resolved
@@ -20,7 +20,6 @@
 description = "A thermal network solver for GHE sizing."
 requires-python = ">=3.9,<3.14"
 classifiers = [
-<<<<<<< HEAD
         "Development Status :: 4 - Beta",
         "Topic :: Scientific/Engineering",
         "Operating System :: OS Independent",
@@ -30,16 +29,6 @@
         "Programming Language :: Python :: 3.12",
         "Programming Language :: Python :: 3.13",
     ]
-=======
-    "Development Status :: 4 - Beta",
-    "Topic :: Scientific/Engineering",
-    "Operating System :: OS Independent",
-    "Programming Language :: Python :: 3.9",
-    "Programming Language :: Python :: 3.10",
-    "Programming Language :: Python :: 3.11",
-    "Programming Language :: Python :: 3.12",
-]
->>>>>>> 06c674e6
 dependencies = [
   'click ~= 8.1',
   'ghedesigner ~= 1.5',
