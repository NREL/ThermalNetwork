--- conflicted
+++ resolved
@@ -30,11 +30,7 @@
 ]
 dependencies = [
   "click ~= 8.1",
-<<<<<<< HEAD
-  "ghedesigner @ git+https://github.com/BETSRG/GHEDesigner.git@develop",
-=======
   "ghedesigner ~= 2.0",
->>>>>>> 9409987b
   "loguru ~= 0.7",
   "pandas ~= 2.0",
   "SecondaryCoolantProps ~= 1.3",
