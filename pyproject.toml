[build-system]
requires = [
    "setuptools >= 67",
    "setuptools_scm >= 8",
    "wheel",
]
build-backend = "setuptools.build_meta"

# https://setuptools.pypa.io/en/latest/userguide/pyproject_config.html
[project]
name = "ThermalNetwork"
dynamic = [
    "readme",
    "version",
    ]
authors = [
  { name="Matt Mitchell", email="mitchute@gmail.com" },
  { name="Nathan Moore", email="nathan.moore@nrel.gov" },
]
description = "A thermal network solver for GHE sizing."
requires-python = ">=3.9,<3.13"
classifiers = [
        "Development Status :: 4 - Beta",
        "Topic :: Scientific/Engineering",
        "Operating System :: OS Independent",
        "Programming Language :: Python :: 3.9",
        "Programming Language :: Python :: 3.10",
        "Programming Language :: Python :: 3.11",
        "Programming Language :: Python :: 3.12",
    ]
dependencies = [
  'click ~= 8.1',
  'ghedesigner ~= 1.4',
  'pandas ~= 2.1',
  "rich ~= 13.6",
]

[project.optional-dependencies]
dev = [
    "pytest >= 6.0",
    "pytest-cov ~= 4.1",
    "pre-commit ~= 3.5",
<<<<<<< HEAD
    "ruff ~= 0.2",
=======
    "ruff ~= 0.3",
>>>>>>> 7b723abe
    "jupyterlab ~= 4.0",
]

[project.urls]
"Homepage" = "https://github.com/NREL/ThermalNetwork"
"Bug Tracker" = "https://github.com/NREL/ThermalNetwork/issues"

# https://setuptools.pypa.io/en/latest/userguide/package_discovery.html
[tool.setuptools.packages.find]
# Must include a MANIFEST.in file in our repo: https://setuptools.pypa.io/en/latest/userguide/datafiles.html

# https://setuptools.pypa.io/en/latest/userguide/pyproject_config.html#dynamic-metadata
[tool.setuptools.dynamic]
readme = {file = "README.md", content-type = "text/markdown"}

# https://setuptools-scm.readthedocs.io/
# Presence of this command tells it to find the version from GitHub
[tool.setuptools_scm]

# https://docs.pytest.org/en/6.2.x/customize.html#pyproject-toml
[tool.pytest.ini_options]
minversion = "6.0"
testpaths = "tests"
# Manually add these flags to `pytest` when running locally for coverage details.
addopts = ["--cov=thermalnetwork", "--cov-report=html"]

# https://docs.astral.sh/ruff/tutorial/#configuration
[tool.ruff]
fix = true # automatically fix problems if possible
line-length = 120

# https://docs.astral.sh/ruff/linter/#rule-selection
[tool.ruff.lint]
extend-select = ["RUF", "E", "F", "I", "UP", "N", "S", "BLE", "A", "C4", "T10", "ISC", "ICN", "PT",
"Q", "SIM", "TID", "ARG", "DTZ", "PD", "PGH", "PLC", "PLE", "PLR", "PLW", "PIE", "COM"] # Enable these rules
ignore = ["PLR0913", "PLR2004", "PLR0402", "COM812", "COM819", "SIM108", "ARG002", "ISC001"] # except for these specific errors

[tool.ruff.lint.per-file-ignores]
"tests/*" = ["S101", "S607", "S603"] # assert statements are allowed in tests, and paths are safe

# https://docs.astral.sh/ruff/formatter/#configuration
[tool.ruff.format]
# quote-style = "double"

[project.scripts]
thermalnetwork = "thermalnetwork.network:run_sizer_from_cli"<|MERGE_RESOLUTION|>--- conflicted
+++ resolved
@@ -40,11 +40,7 @@
     "pytest >= 6.0",
     "pytest-cov ~= 4.1",
     "pre-commit ~= 3.5",
-<<<<<<< HEAD
-    "ruff ~= 0.2",
-=======
     "ruff ~= 0.3",
->>>>>>> 7b723abe
     "jupyterlab ~= 4.0",
 ]
 
