--- conflicted
+++ resolved
@@ -11,11 +11,7 @@
   ruff:
     strategy:
       matrix:
-<<<<<<< HEAD
-        python-version: ["3.9", "3.13"]
-=======
-        python-version: ["3.10", "3.12"]
->>>>>>> e27656d6
+        python-version: ["3.10", "3.13"]
         os: ["ubuntu-latest", "windows-latest"]
 
     runs-on: ${{ matrix.os }}
