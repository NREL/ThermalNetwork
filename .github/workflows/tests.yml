--- conflicted
+++ resolved
@@ -1,25 +1,17 @@
 name: Python Testing
 
-<<<<<<< HEAD
-on: [push]
-=======
 # https://docs.github.com/en/actions/writing-workflows/choosing-when-your-workflow-runs/events-that-trigger-workflows
 on:
   pull_request:
   push:
     branches:
       - "main"
->>>>>>> 05a5c0ac
 
 jobs:
   pytest:
     strategy:
       matrix:
-<<<<<<< HEAD
         python-version: ["3.9", "3.13"]
-=======
-        python-version: ["3.9", "3.12"]
->>>>>>> 05a5c0ac
         os: ["ubuntu-latest", "windows-latest"]
 
     runs-on: ${{ matrix.os}}
