{
  "buildings": [
    {
      "geojson_id": "8",
      "load_model": "time_series",
      "load_model_parameters": {
        "time_series": {
          "filepath": "/Users/nmoore/github/ThermalNetwork/demos/sdk_output_skeleton_2_ghe_staggered/run/baseline_scenario/8/021_export_modelica_loads/modelica.mos",
          "delta_temp_air_cooling": 10,
          "delta_temp_air_heating": 18,
          "has_liquid_cooling": true,
          "has_liquid_heating": true,
          "has_electric_cooling": false,
          "has_electric_heating": false,
          "max_electrical_load": 1212000000,
          "temp_chw_return": 12,
          "temp_chw_supply": 7,
          "temp_hw_return": 35,
          "temp_hw_supply": 40,
          "temp_setpoint_cooling": 24,
          "temp_setpoint_heating": 20
        }
      },
      "ets_model": "Fifth Gen Heat Pump",
      "fifth_gen_ets_parameters": {
        "supply_water_temperature_building": 15,
        "chilled_water_supply_temp": 5,
        "hot_water_supply_temp": 50,
        "cop_heat_pump_heating": 2.5,
        "cop_heat_pump_cooling": 3.5,
        "cop_heat_pump_hot_water": 2.5,
        "ets_pump_flow_rate": 0.0005,
        "ets_pump_head": 10000,
        "fan_design_flow_rate": 0.25,
        "fan_design_head": 250
      },
      "photovoltaic_panels": [],
      "diesel_generators": [],
      "battery_banks": []
    },
    {
      "geojson_id": "9",
      "load_model": "time_series",
      "load_model_parameters": {
        "time_series": {
          "filepath": "/Users/nmoore/github/ThermalNetwork/demos/sdk_output_skeleton_2_ghe_staggered/run/baseline_scenario/9/021_export_modelica_loads/modelica.mos",
          "delta_temp_air_cooling": 10,
          "delta_temp_air_heating": 18,
          "has_liquid_cooling": true,
          "has_liquid_heating": true,
          "has_electric_cooling": false,
          "has_electric_heating": false,
          "max_electrical_load": 43828400,
          "temp_chw_return": 12,
          "temp_chw_supply": 7,
          "temp_hw_return": 35,
          "temp_hw_supply": 40,
          "temp_setpoint_cooling": 24,
          "temp_setpoint_heating": 20
        }
      },
      "ets_model": "Fifth Gen Heat Pump",
      "fifth_gen_ets_parameters": {
        "supply_water_temperature_building": 15,
        "chilled_water_supply_temp": 5,
        "hot_water_supply_temp": 50,
        "cop_heat_pump_heating": 2.5,
        "cop_heat_pump_cooling": 3.5,
        "cop_heat_pump_hot_water": 2.5,
        "ets_pump_flow_rate": 0.0005,
        "ets_pump_head": 10000,
        "fan_design_flow_rate": 0.25,
        "fan_design_head": 250
      },
      "photovoltaic_panels": [],
      "diesel_generators": [],
      "battery_banks": []
    }
  ],
  "district_system": {
    "fifth_generation": {
      "horizontal_piping_parameters": {
        "hydraulic_diameter_autosized": true,
        "hydraulic_diameter": 0.089,
        "insulation_thickness": 0.2,
        "insulation_conductivity": 2.3,
        "diameter_ratio": 11,
        "pressure_drop_per_meter": 300,
        "roughness": 1e-06,
        "rho_cp": 2139000,
        "number_of_segments": 1,
        "buried_depth": 1.5
      },
      "soil": {
        "conductivity": 2.0,
        "rho_cp": 2343493,
        "undisturbed_temp": 18.3
      },
      "ghe_parameters": {
        "version": "0.3.0",
        "ghe_dir": "/Users/nmoore/github/ThermalNetwork/demos/sdk_output_skeleton_2_ghe_staggered/run/baseline_scenario/ghe_dir",
        "fluid": {
          "fluid_name": "Water",
          "concentration_percent": 0.0,
          "temperature": 20
        },
        "grout": {
          "conductivity": 1.0,
          "rho_cp": 3901000
        },
        "pipe": {
          "inner_diameter": 0.0216,
          "outer_diameter": 0.0266,
          "shank_spacing": 0.0323,
          "roughness": 1e-06,
          "conductivity": 0.4,
          "rho_cp": 1542000,
          "arrangement": "singleutube"
        },
        "simulation": {
          "num_months": 240
        },
        "geometric_constraints": {
          "b_min": 3.0,
          "b_max": 10.0,
          "max_height": 135.0,
          "min_height": 60.0,
          "method": "rectangle"
        },
        "design": {
          "method": "UPSTREAM",
          "flow_rate": 0.2,
          "flow_type": "borehole",
          "max_eft": 35.0,
          "min_eft": 5.0
        },
        "ghe_specific_params": [
          {
            "ghe_id": "dd69549c-ecfc-4245-96dc-5b6127f34f46",
            "ghe_geometric_params": {
              "length_of_ghe": 205.03526485623328,
              "width_of_ghe": 162.46473514376672
            },
            "borehole": {
              "buried_depth": 2.0,
              "diameter": 0.15,
              "length_of_boreholes_autosized": true,
              "length_of_boreholes": 1.0,
              "number_of_boreholes_autosized": true,
              "number_of_boreholes": 5
            }
          },
          {
            "ghe_id": "47fd01d3-3d72-46c0-85f2-a12854783764",
            "ghe_geometric_params": {
              "length_of_ghe": 203.27050983124843,
              "width_of_ghe": 169.72949016875157
            },
            "borehole": {
              "buried_depth": 2.0,
              "diameter": 0.15,
              "length_of_boreholes_autosized": true,
              "length_of_boreholes": 1.0,
              "number_of_boreholes_autosized": true,
              "number_of_boreholes": 5
            }
          }
        ]
      },
      "central_pump_parameters": {
<<<<<<< HEAD
        "pump_design_head_autosized": true,
        "pump_design_head": 60000,
        "pump_design_flow_rate_autosized": true,
=======
        "pump_design_head": 60000,
>>>>>>> 14250efa
        "pump_flow_rate": 0.01
      }
    }
  },
  "weather": "/Users/nmoore/github/ThermalNetwork/demos/sdk_output_skeleton_2_ghe_staggered/run/baseline_scenario/ghe_dir/USA_NY_Buffalo-Greater.Buffalo.Intl.AP.725280_TMY3.mos",
  "electrical_grid": {},
  "photovoltaic_panels": [],
  "wind_turbines": [],
  "combined_heat_and_power_systems": [],
  "capacitor_banks": [],
  "substations": [],
  "transformers": [],
  "power_converters": [],
  "distribution_lines": [],
  "battery_banks": []
}<|MERGE_RESOLUTION|>--- conflicted
+++ resolved
@@ -168,13 +168,9 @@
         ]
       },
       "central_pump_parameters": {
-<<<<<<< HEAD
         "pump_design_head_autosized": true,
         "pump_design_head": 60000,
         "pump_design_flow_rate_autosized": true,
-=======
-        "pump_design_head": 60000,
->>>>>>> 14250efa
         "pump_flow_rate": 0.01
       }
     }
