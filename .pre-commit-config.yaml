--- conflicted
+++ resolved
@@ -19,7 +19,6 @@
       - id: check-merge-conflict
       - id: debug-statements
       - id: detect-private-key
-<<<<<<< HEAD
   - repo: https://github.com/asottile/pyupgrade
     rev: v3.15.2
     hooks:
@@ -33,18 +32,6 @@
       # Run the linter
       - id: ruff
         args: [--fix, --exit-non-zero-on-fix, --output-format=full]
-=======
-  # - repo: meta
-    # hooks:
-      # - id: check-useless-excludes # Ensure the exclude syntax is correct
-      # - id: check-hooks-apply # Fails if a hook doesn't apply to any file
-  - repo: https://github.com/astral-sh/ruff-pre-commit
-    rev: v0.3.5
-    hooks:
-      # Run the linter
-      - id: ruff
-        args: [--fix, --exit-non-zero-on-fix]
->>>>>>> b32d1553
         types_or: [python, pyi, jupyter]
       # Run the formatter
       - id: ruff-format
