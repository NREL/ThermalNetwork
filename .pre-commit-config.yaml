repos:
  - repo: https://github.com/pre-commit/pre-commit-hooks
    rev: v4.5.0
    hooks:
      - id: check-ast
      - id: check-added-large-files
        args: ['--maxkb=2000']
      - id: end-of-file-fixer
      - id: trailing-whitespace
      - id: check-toml
      - id: check-yaml
      - id: check-json
      - id: name-tests-test
        args: ["--pytest-test-first"]
      - id: fix-byte-order-marker
      - id: check-case-conflict
      - id: check-docstring-first
      - id: check-executables-have-shebangs
      - id: check-merge-conflict
      - id: debug-statements
      # - id: detect-aws-credentials
      - id: detect-private-key
  # - repo: meta
    # hooks:
      # - id: check-useless-excludes # Ensure the exclude syntax is correct
      # - id: check-hooks-apply # Fails if a hook doesn't apply to any file
  - repo: https://github.com/astral-sh/ruff-pre-commit
<<<<<<< HEAD
    rev: v0.2.1
=======
    rev: v0.3.0
>>>>>>> 7b723abe
    hooks:
      # Run the Ruff linter
      - id: ruff
        args: [--fix, --exit-non-zero-on-fix]
        types_or: [python, pyi, jupyter]
<<<<<<< HEAD
      # Run the Ruff formatter
      - id: ruff-format
        types_or: [python, pyi, jupyter]
=======
  # Run the Ruff formatter
  # https://docs.astral.sh/ruff/integrations/#pre-commit
  - repo: https://github.com/astral-sh/ruff-pre-commit
    rev: v0.3.0
    hooks:
      - id: ruff-format
>>>>>>> 7b723abe
<|MERGE_RESOLUTION|>--- conflicted
+++ resolved
@@ -25,25 +25,16 @@
       # - id: check-useless-excludes # Ensure the exclude syntax is correct
       # - id: check-hooks-apply # Fails if a hook doesn't apply to any file
   - repo: https://github.com/astral-sh/ruff-pre-commit
-<<<<<<< HEAD
-    rev: v0.2.1
-=======
     rev: v0.3.0
->>>>>>> 7b723abe
     hooks:
       # Run the Ruff linter
       - id: ruff
         args: [--fix, --exit-non-zero-on-fix]
         types_or: [python, pyi, jupyter]
-<<<<<<< HEAD
-      # Run the Ruff formatter
-      - id: ruff-format
-        types_or: [python, pyi, jupyter]
-=======
   # Run the Ruff formatter
   # https://docs.astral.sh/ruff/integrations/#pre-commit
   - repo: https://github.com/astral-sh/ruff-pre-commit
     rev: v0.3.0
     hooks:
       - id: ruff-format
->>>>>>> 7b723abe
+        types_or: [python, pyi, jupyter]