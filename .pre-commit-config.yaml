--- conflicted
+++ resolved
@@ -19,11 +19,6 @@
       - id: check-merge-conflict
       - id: debug-statements
       - id: detect-private-key
-<<<<<<< HEAD
-  # https://docs.astral.sh/ruff/integrations/#pre-commit
-  - repo: https://github.com/astral-sh/ruff-pre-commit
-    rev: v0.4.5
-=======
   # - repo: meta
     # hooks:
       # - id: check-useless-excludes # Ensure the exclude syntax is correct
@@ -34,7 +29,6 @@
       - id: typos
   - repo: https://github.com/astral-sh/ruff-pre-commit
     rev: v0.5.0
->>>>>>> 54d1f4dc
     hooks:
       # Run the linter
       - id: ruff
